"""Tests for `fmmax.farfield`.

Copyright (c) Meta Platforms, Inc. and affiliates.
"""

import functools
import unittest

import jax
import jax.numpy as jnp
import numpy as onp
import parameterized

<<<<<<< HEAD
from fmmax import basis, farfield, fields, fmm, layer, scattering, sources
=======
from fmmax import (basis, farfield, fields, fmm, layer, scattering, sources,
                   utils)
>>>>>>> 4e9a4bf7


class FarfieldProfileTest(unittest.TestCase):
    def test_dipole_farfield_matches_analytical_calculation(self):
        # Calculate the farfield for a dipole in vacuum, and compare to an analytical result.
        wavelength = jnp.asarray(0.63)
        primitive_lattice_vectors = basis.LatticeVectors(basis.X, basis.Y)
        expansion = basis.generate_expansion(
            primitive_lattice_vectors=primitive_lattice_vectors,
            approximate_num_terms=50,
            truncation=basis.Truncation.CIRCULAR,
        )
        in_plane_wavevector = basis.brillouin_zone_in_plane_wavevector(
            (7, 7), primitive_lattice_vectors
        )

        dipole = sources.dirac_delta_source(
            location=jnp.asarray([[0.5, 0.5]]),
            in_plane_wavevector=in_plane_wavevector,
            primitive_lattice_vectors=primitive_lattice_vectors,
            expansion=expansion,
        )
        zeros = jnp.zeros_like(dipole)
        jx = jnp.concatenate([dipole, zeros, zeros], axis=-1)
        jy = jnp.concatenate([zeros, dipole, zeros], axis=-1)
        jz = jnp.concatenate([zeros, zeros, dipole], axis=-1)

        layer_solve_result = layer.eigensolve_isotropic_media(
            permittivity=jnp.asarray([[1.0]]),
            wavelength=jnp.asarray(wavelength),
            in_plane_wavevector=in_plane_wavevector,
            primitive_lattice_vectors=primitive_lattice_vectors,
            expansion=expansion,
            formulation=fmm.Formulation.FFT,
        )
        s_matrix_before_source = scattering.stack_s_matrix([layer_solve_result], [1.0])
        s_matrix_after_source = s_matrix_before_source
        bwd_amplitude_ambient_end, *_ = sources.amplitudes_for_source(
            jx=jx,
            jy=jy,
            jz=jz,
            s_matrix_before_source=s_matrix_before_source,
            s_matrix_after_source=s_matrix_after_source,
        )
        forward_flux, backward_flux = fields.directional_poynting_flux(
            forward_amplitude=jnp.zeros_like(bwd_amplitude_ambient_end),
            backward_amplitude=bwd_amplitude_ambient_end,
            layer_solve_result=layer_solve_result,
        )
        (
            polar_angle,
            azimuthal_angle,
            solid_angle,
            farfield_flux,
        ) = farfield.farfield_profile(
            flux=-backward_flux,
            wavelength=wavelength,
            in_plane_wavevector=in_plane_wavevector,
            primitive_lattice_vectors=primitive_lattice_vectors,
            expansion=expansion,
            brillouin_grid_axes=(0, 1),
        )
        # Sum the farfield contributions from the two polarizations, and normalize.
        farfield_flux = jnp.sum(farfield_flux, axis=-2)
        mask = ~jnp.isnan(farfield_flux)
        farfield_flux /= jnp.amax(farfield_flux[mask])

        # Compute an analytical farfield, which has amplitude `sin(theta)`, when
        # theta is the angle with respect to the polarization axis.
        x = jnp.sin(polar_angle) * jnp.cos(azimuthal_angle)
        y = jnp.sin(polar_angle) * jnp.sin(azimuthal_angle)
        z_flux = jnp.sin(polar_angle) ** 2
        x_flux = jnp.sin(jnp.arccos(x)) ** 2
        y_flux = jnp.sin(jnp.arccos(y)) ** 2
        analytical_farfield_flux = jnp.stack([x_flux, y_flux, z_flux], axis=-1)

        onp.testing.assert_allclose(
            farfield_flux[mask],
            analytical_farfield_flux[mask],
            rtol=1e-5,
        )

    @parameterized.parameterized.expand(
        (
            [(1, 1), (0, 1), jnp.pi / 2],
            [(4, 5), (0, 1), jnp.pi / 2],
            [(4, 5), (-4, -3), jnp.pi / 2],
            [(2, 4, 5), (-4, -3), jnp.pi / 2],
            [(4, 5, 2), (-5, -4), jnp.pi / 2],
            [(1, 4, 5, 2, 1), (-6, -5), jnp.pi / 2],
            [(4, 5), (0, 1), 0.8 * jnp.pi / 2],  # Integrals over fraction of farfield.
            [(4, 5), (0, 1), 0.5 * jnp.pi / 2],
            [(4, 5), (0, 1), 0.2 * jnp.pi / 2],
        )
    )
    def test_farfield_integral_in_different_domains(
        self, batch_shape, brillouin_grid_axes, polar_angle_cutoff
    ):
        # Checks that the farfield can be computed for a variety of batch
        # shapes and brillouin zone axes. Also checks that the integral of
        # flux in k space and in the angular domain agree.
        absolute_axes = utils.absolute_axes(brillouin_grid_axes, len(batch_shape) + 2)

        # Compute shapes of dummy variables.
        wavelength_shape = tuple(
            [1 if i in absolute_axes else d for i, d in enumerate(batch_shape)]
        )
        bz_grid_shape = tuple(
            [d for i, d in enumerate(batch_shape) if i in absolute_axes]
        )

        # Generate dummy variable shapes.
        wavelength = 1 + jnp.arange(jnp.prod(jnp.asarray(wavelength_shape)))
        wavelength = wavelength.reshape(wavelength_shape)
        primitive_lattice_vectors = basis.LatticeVectors(basis.X, basis.Y)
        in_plane_wavevector = basis.brillouin_zone_in_plane_wavevector(
            brillouin_grid_shape=bz_grid_shape,
            primitive_lattice_vectors=primitive_lattice_vectors,
        )
        in_plane_wavevector = jnp.expand_dims(
            in_plane_wavevector,
            [i for i in range(len(batch_shape)) if i not in absolute_axes],
        )

        expansion = basis.generate_expansion(
            primitive_lattice_vectors=primitive_lattice_vectors,
            approximate_num_terms=100,
            truncation=basis.Truncation.CIRCULAR,
        )
        transverse_wavevectors = basis.transverse_wavevectors(
            in_plane_wavevector=in_plane_wavevector,
            primitive_lattice_vectors=primitive_lattice_vectors,
            expansion=expansion,
        )

        kx = transverse_wavevectors[..., 0]
        ky = transverse_wavevectors[..., 1]
        kt = jnp.sqrt(kx**2 + ky**2)
        kz = jnp.sqrt((2 * jnp.pi / wavelength[..., jnp.newaxis]) ** 2 - kt**2)
        kt_cutoff = jnp.sin(polar_angle_cutoff) * 2 * jnp.pi / wavelength

        # Construct a dummy flux which is 1 for all orders that have nonzero kz,
        # i.e. those which actually carry power into the farfield.
        flux = jnp.concatenate([jnp.where(jnp.isnan(kz), 0, 1)] * 2, axis=-1)
        flux = flux[..., jnp.newaxis]

        # Compute the flux within the specified angular cone.
        k_space_mask = kt < kt_cutoff[..., jnp.newaxis]
        k_space_mask = jnp.concatenate([k_space_mask, k_space_mask], axis=-1)
        k_space_mask = k_space_mask[..., jnp.newaxis]

        # Integrate the flux over k-space. The differential area element in
        # k-space is independent of k.
        integrated_flux_k_space = jnp.sum(
            jnp.where(k_space_mask, flux, 0), axis=brillouin_grid_axes + (-2,)
        )

        # Compute the farfield angles, solid angle, and associated flux.
        (
            polar_angle,
            azimuthal_angle,
            solid_angle,
            farfield_flux,
        ) = farfield.farfield_profile(
            flux=flux,
            wavelength=wavelength,
            in_plane_wavevector=in_plane_wavevector,
            primitive_lattice_vectors=primitive_lattice_vectors,
            expansion=expansion,
            brillouin_grid_axes=brillouin_grid_axes,
        )
        farfield_flux = jnp.where(jnp.isnan(farfield_flux), 0, farfield_flux)
        solid_angle = solid_angle[..., jnp.newaxis, jnp.newaxis]

        angle_mask = polar_angle < polar_angle_cutoff
        angle_mask = jnp.where(jnp.isnan(angle_mask), False, angle_mask)
        angle_mask = angle_mask[..., jnp.newaxis, jnp.newaxis]

        # Integrate the flux in the angular domain. The differential element
        # is `solid_angle`, i.e. the area of the cell associated with each
        # element in `farfield_flux`.
        integrated_flux_spherical_coords = jnp.sum(
            jnp.where(angle_mask, farfield_flux * solid_angle, 0), axis=(-4, -3, -2)
        )
        onp.testing.assert_allclose(
            integrated_flux_spherical_coords, integrated_flux_k_space
        )


class IntegratedFluxTest(unittest.TestCase):
    def test_resize(self):
        # Directly tests resizing, as this can fail if some GPU libraries are missing.
        arr = jnp.ones((10, 10))
        upsampled = jax.image.resize(arr, shape=(30, 30), method="linear")
        self.assertSequenceEqual(upsampled.shape, (30, 30))

    @parameterized.parameterized.expand(
        (
            [(4, 4), (0, 1), 1, 1],
            [(2, 4, 4), (1, 2), 1, 1],
            [(4, 4, 2), (0, 1), 1, 1],
            [(4, 4, 2), (0, 1), 5, 1],
            [(4, 2, 4), (0, 2), 5, 1],
            [(4, 4, 2), (0, 1), 1, 2],
        )
    )
    def test_integrated_flux_matches_direct_calculation(
        self, batch_shape, brillouin_grid_axes, num_sources, upsample_factor
    ):
        # Checks that the calculation of integrated flux "directly" matches that
        # when calcuated by first computing weights, and then taking the inner
        # product.

        # Dummy values to test the farfield calculation.
        primitive_lattice_vectors = basis.LatticeVectors(basis.X * 3, basis.Y)
        expansion = basis.generate_expansion(
            primitive_lattice_vectors=primitive_lattice_vectors,
            approximate_num_terms=100,
            truncation=basis.Truncation.CIRCULAR,
        )
        flux = jax.random.uniform(
            jax.random.PRNGKey(0),
            batch_shape + (2 * expansion.num_terms, num_sources),
        )
        wavelength = jax.random.uniform(
            jax.random.PRNGKey(1),
            [(1 if i in brillouin_grid_axes else d) for i, d in enumerate(batch_shape)],
        )
        in_plane_wavevector = basis.brillouin_zone_in_plane_wavevector(
            brillouin_grid_shape=tuple([batch_shape[i] for i in brillouin_grid_axes]),
            primitive_lattice_vectors=primitive_lattice_vectors,
        )
        in_plane_wavevector = jnp.expand_dims(
            in_plane_wavevector,
            axis=[i for i in range(len(batch_shape)) if i not in brillouin_grid_axes],
        )

        def angle_bounds_fn(polar_angle, azimuthal_angle):
            del azimuthal_angle
            return jnp.full(polar_angle.shape, True)

        # Calculate the integrated flux by the default method, which first
        # computes weights and then does the integration by taking the weighted
        # sum of flux.
        integrated_flux = farfield.integrated_flux(
            flux=flux,
            wavelength=wavelength,
            in_plane_wavevector=in_plane_wavevector,
            primitive_lattice_vectors=primitive_lattice_vectors,
            expansion=expansion,
            brillouin_grid_axes=brillouin_grid_axes,
            angle_bounds_fn=angle_bounds_fn,
            upsample_factor=upsample_factor,
        )

        # Compute the integrated flux directly.
        integrated_flux_direct = farfield._integrated_flux_upsampled(
            flux=flux,
            wavelength=wavelength,
            in_plane_wavevector=in_plane_wavevector,
            primitive_lattice_vectors=primitive_lattice_vectors,
            expansion=expansion,
            brillouin_grid_axes=brillouin_grid_axes,
            angle_bounds_fn=angle_bounds_fn,
            upsample_factor=upsample_factor,
        )
        onp.testing.assert_allclose(integrated_flux, integrated_flux_direct, rtol=1e-6)

    def test_upsample_scale(self):
        # Check that scaling of the integrated power when using upsampling is correct.
        primitive_lattice_vectors = basis.LatticeVectors(basis.X * 3, basis.Y)
        expansion = basis.generate_expansion(
            primitive_lattice_vectors=primitive_lattice_vectors,
            approximate_num_terms=100,
            truncation=basis.Truncation.CIRCULAR,
        )
        flux = jax.random.uniform(
            jax.random.PRNGKey(0),
            (4, 4, 2 * expansion.num_terms, 1),
        )
        wavelength = jnp.asarray(0.63)
        in_plane_wavevector = basis.brillouin_zone_in_plane_wavevector(
            brillouin_grid_shape=(4, 4),
            primitive_lattice_vectors=primitive_lattice_vectors,
        )

        def angle_bounds_fn(polar_angle, azimuthal_angle):
            del azimuthal_angle
            return jnp.full(polar_angle.shape, True)

        integrated_flux_fn = functools.partial(
            farfield.integrated_flux,
            flux=flux,
            wavelength=wavelength,
            in_plane_wavevector=in_plane_wavevector,
            primitive_lattice_vectors=primitive_lattice_vectors,
            expansion=expansion,
            brillouin_grid_axes=(0, 1),
            angle_bounds_fn=angle_bounds_fn,
        )
        integrated_flux_no_upsample = integrated_flux_fn(upsample_factor=1)
        integrated_flux_upsample = integrated_flux_fn(upsample_factor=10)
        onp.testing.assert_allclose(
            integrated_flux_no_upsample, integrated_flux_upsample
        )

    def test_all_angles_matches_total_flux(self):
        wavelength = jnp.asarray(0.63)
        primitive_lattice_vectors = basis.LatticeVectors(basis.X, basis.Y)
        expansion = basis.generate_expansion(
            primitive_lattice_vectors=primitive_lattice_vectors,
            approximate_num_terms=50,
            truncation=basis.Truncation.CIRCULAR,
        )
        in_plane_wavevector = basis.brillouin_zone_in_plane_wavevector(
            (7, 7), primitive_lattice_vectors
        )

        dipole = sources.dirac_delta_source(
            location=jnp.asarray([[0.5, 0.5]]),
            in_plane_wavevector=in_plane_wavevector,
            primitive_lattice_vectors=primitive_lattice_vectors,
            expansion=expansion,
        )
        zeros = jnp.zeros_like(dipole)
        jx = jnp.concatenate([dipole, zeros, zeros], axis=-1)
        jy = jnp.concatenate([zeros, dipole, zeros], axis=-1)
        jz = jnp.concatenate([zeros, zeros, dipole], axis=-1)

        layer_solve_result = layer.eigensolve_isotropic_media(
            permittivity=jnp.asarray([[1.0]]),
            wavelength=jnp.asarray(wavelength),
            in_plane_wavevector=in_plane_wavevector,
            primitive_lattice_vectors=primitive_lattice_vectors,
            expansion=expansion,
            formulation=fmm.Formulation.FFT,
        )
        s_matrix_before_source = scattering.stack_s_matrix([layer_solve_result], [1.0])
        s_matrix_after_source = s_matrix_before_source
        (
            bwd_amplitude_ambient_end,
            fwd_amplitude_before_start,
            bwd_amplitude_before_end,
            fwd_amplitude_after_start,
            bwd_amplitude_after_end,
            fwd_amplitude_substrate_start,
        ) = sources.amplitudes_for_source(
            jx=jx,
            jy=jy,
            jz=jz,
            s_matrix_before_source=s_matrix_before_source,
            s_matrix_after_source=s_matrix_after_source,
        )
        forward_flux, backward_flux = fields.directional_poynting_flux(
            forward_amplitude=jnp.zeros_like(bwd_amplitude_ambient_end),
            backward_amplitude=bwd_amplitude_ambient_end,
            layer_solve_result=layer_solve_result,
        )
        (
            polar_angle,
            azimuthal_angle,
            solid_angle,
            farfield_flux,
        ) = farfield.farfield_profile(
            flux=-backward_flux,
            wavelength=wavelength,
            in_plane_wavevector=in_plane_wavevector,
            primitive_lattice_vectors=primitive_lattice_vectors,
            expansion=expansion,
            brillouin_grid_axes=(0, 1),
        )

        integrated_flux = farfield.integrated_flux(
            flux=-backward_flux,
            wavelength=wavelength,
            in_plane_wavevector=in_plane_wavevector,
            primitive_lattice_vectors=primitive_lattice_vectors,
            expansion=expansion,
            brillouin_grid_axes=(0, 1),
            angle_bounds_fn=lambda polar_angle, _: jnp.full(polar_angle.shape, True),
            upsample_factor=10,
        )
        onp.testing.assert_allclose(
            jnp.sum(-backward_flux),
            jnp.sum(integrated_flux),
            rtol=1e-6,
        )


class UnflattenTest(unittest.TestCase):
    @parameterized.parameterized.expand(
        (
            ([[1, 2, 3], [4, 5, 6]],),
            ([[[1, 2, 3], [4, 5, 6]]],),
            ([[[1, 2, 3], [4, 5, 6]], [[7, 8, 9], [10, 11, 12]]],),
            ([[[[1, 2, 3], [4, 5, 6]]], [[[7, 8, 9], [10, 11, 12]]]],),
        )
    )
    def test_unflatten_matches_expected(self, bz_data):
        bz_data = jnp.asarray(bz_data)

        expansion = basis.generate_expansion(
            primitive_lattice_vectors=basis.LatticeVectors(basis.X * 3, basis.Y),
            approximate_num_terms=100,
            truncation=basis.Truncation.PARALLELOGRAMIC,
        )

        # Create a dummy array to be unstacked, where all the Fourier orders for a
        # given Brillouin zone point just take the value in `bz_data`.
        data = jnp.broadcast_to(
            bz_data[..., jnp.newaxis], bz_data.shape + (expansion.num_terms,)
        )
        unstacked = farfield.unflatten(data, expansion)

        i_min = onp.amin(expansion.basis_coefficients[:, 0])
        i_max = onp.amax(expansion.basis_coefficients[:, 0])
        j_min = onp.amin(expansion.basis_coefficients[:, 1])
        j_max = onp.amax(expansion.basis_coefficients[:, 1])

        batch_shape = bz_data.shape[:-2]
        expected_shape = batch_shape + (
            bz_data.shape[-2] * (i_max - i_min + 1),
            bz_data.shape[-1] * (j_max - j_min + 1),
        )
        self.assertSequenceEqual(unstacked.shape, expected_shape)

        # The unflattening of dummy data is just the tiling of the original `bz_data`.
        expected = onp.tile(
            bz_data,
            (1,) * (bz_data.ndim - 2) + (i_max - i_min + 1, j_max - j_min + 1),
        )
        onp.testing.assert_array_equal(expected, unstacked)

    @parameterized.parameterized.expand(
        (
            [(4, 5), (0, 1)],
            [(2, 4, 5), (1, 2)],
            [(1, 3, 2, 4), (1, 2)],
            [(1, 3, 2, 4), (-5, -4)],
        )
    )
    def test_unflatten_flux_matches_expected(self, batch_shape, bz_axes):
        expansion = basis.generate_expansion(
            primitive_lattice_vectors=basis.LatticeVectors(basis.X, basis.Y * 3),
            approximate_num_terms=100,
            truncation=basis.Truncation.PARALLELOGRAMIC,
        )

        i_min = onp.amin(expansion.basis_coefficients[:, 0])
        i_max = onp.amax(expansion.basis_coefficients[:, 0])
        j_min = onp.amin(expansion.basis_coefficients[:, 1])
        j_max = onp.amax(expansion.basis_coefficients[:, 1])
        nkx = i_max - i_min + 1
        nky = j_max - j_min + 1

        # Create a dummy flux array with batch dimensions and four sources.
        # This array is missing the Fourier order axis; we will broadcast and
        # reshape so that all Fourier orders for a given batch element and
        # polarization are equal.
        num_sources = 4
        batch_flux = onp.arange(onp.prod(batch_shape) * 2 * num_sources)
        batch_flux = batch_flux.reshape(batch_shape + (2, num_sources))

        # Broadcast and reshape to have the proper shape of a flux array.
        flux = onp.broadcast_to(
            batch_flux[..., jnp.newaxis, :],
            batch_shape + (2, expansion.num_terms, num_sources),
        )
        flux = flux.reshape(batch_shape + (2 * expansion.num_terms, num_sources))

        unstacked = farfield.unflatten_flux(flux, expansion, bz_axes)

        # Compute expected shape of the unflattend flux array.
        bz_axes = tuple([b % flux.ndim for b in bz_axes])
        unstacked_batch_shape = tuple(
            [d for i, d in enumerate(batch_shape) if i not in bz_axes]
        )
        expected_shape = unstacked_batch_shape + (
            nkx * batch_shape[bz_axes[0]],
            nky * batch_shape[bz_axes[1]],
            2,
            num_sources,
        )
        self.assertSequenceEqual(unstacked.shape, expected_shape)

        # Compute the expected unflattened flux array.
        transposed_axes = (
            tuple([i for i in range(batch_flux.ndim - 2) if i not in bz_axes])
            + bz_axes
            + (flux.ndim - 2, flux.ndim - 1)
        )
        transposed_batch_flux = onp.transpose(batch_flux, axes=transposed_axes)
        expected = onp.tile(
            transposed_batch_flux, (1,) * len(unstacked_batch_shape) + (nkx, nky, 1, 1)
        )
        onp.testing.assert_array_equal(expected, unstacked)

    @parameterized.parameterized.expand(
        (
            [(4, 5), (0, 1)],
            [(2, 4, 5), (1, 2)],
            [(1, 3, 2, 4), (1, 2)],
            [(1, 3, 2, 4), (-5, -4)],
        )
    )
    def test_unflatten_wavevector_matches_expected(self, batch_shape, bz_axes):
        expansion = basis.generate_expansion(
            primitive_lattice_vectors=basis.LatticeVectors(basis.X, basis.Y * 3),
            approximate_num_terms=100,
            truncation=basis.Truncation.PARALLELOGRAMIC,
        )

        i_min = onp.amin(expansion.basis_coefficients[:, 0])
        i_max = onp.amax(expansion.basis_coefficients[:, 0])
        j_min = onp.amin(expansion.basis_coefficients[:, 1])
        j_max = onp.amax(expansion.basis_coefficients[:, 1])
        nkx = i_max - i_min + 1
        nky = j_max - j_min + 1

        # Create a dummy transverse wavevector array with batch dimensions.
        # This array is missing the Fourier order axis; we will broadcast and
        # reshape so that all Fourier orders for a given batch element are equal.
        batch_wavevectors = onp.arange(onp.prod(batch_shape) * 2)
        batch_wavevectors = batch_wavevectors.reshape(batch_shape + (2,))

        # Broadcast and reshape to have the proper shape of a wavevector array.
        wavevectors = onp.broadcast_to(
            batch_wavevectors[..., jnp.newaxis, :],
            batch_shape + (expansion.num_terms, 2),
        )

        unstacked = farfield.unflatten_transverse_wavevectors(
            wavevectors, expansion, bz_axes
        )

        # Compute expected shape of the unflattend flux array.
        bz_axes = tuple([b % wavevectors.ndim for b in bz_axes])
        unstacked_batch_shape = tuple(
            [d for i, d in enumerate(batch_shape) if i not in bz_axes]
        )
        expected_shape = unstacked_batch_shape + (
            nkx * batch_shape[bz_axes[0]],
            nky * batch_shape[bz_axes[1]],
            2,
        )
        self.assertSequenceEqual(unstacked.shape, expected_shape)

        # Compute the expected unflattened transverse wavevector array.
        transposed_axes = (
            tuple([i for i in range(batch_wavevectors.ndim - 1) if i not in bz_axes])
            + bz_axes
            + (batch_wavevectors.ndim - 1,)
        )
        transposed_flux = onp.transpose(batch_wavevectors, axes=transposed_axes)
        expected = onp.tile(
            transposed_flux, (1,) * len(unstacked_batch_shape) + (nkx, nky, 1)
        )
        onp.testing.assert_array_equal(expected, unstacked)

    @parameterized.parameterized.expand(
        (
            [(1, 1), basis.LatticeVectors(basis.X, basis.Y)],
            [(3, 4), basis.LatticeVectors(basis.X, basis.Y)],
            [(1, 1), basis.LatticeVectors(basis.X, -basis.Y)],
            [(3, 4), basis.LatticeVectors(basis.X, -basis.Y)],
            [(1, 1), basis.LatticeVectors(basis.X, basis.Y * 3)],
            [(3, 4), basis.LatticeVectors(basis.X, basis.Y * 3)],
            [(1, 1), basis.LatticeVectors(basis.X + basis.Y, basis.X - basis.Y)],
            [(3, 4), basis.LatticeVectors(basis.X + basis.Y, basis.X - basis.Y)],
        )
    )
    def test_unstacked_wavevectors_are_sorted(
        self, bz_shape, primitive_lattice_vectors
    ):
        expansion = basis.generate_expansion(
            primitive_lattice_vectors=primitive_lattice_vectors,
            approximate_num_terms=100,
            truncation=basis.Truncation.PARALLELOGRAMIC,
        )
        in_plane_wavevector = basis.brillouin_zone_in_plane_wavevector(
            brillouin_grid_shape=bz_shape,
            primitive_lattice_vectors=primitive_lattice_vectors,
        )
        transverse_wavevectors = basis.transverse_wavevectors(
            in_plane_wavevector=in_plane_wavevector,
            primitive_lattice_vectors=primitive_lattice_vectors,
            expansion=expansion,
        )
        unflattened_transverse_wavevectors = farfield.unflatten_transverse_wavevectors(
            transverse_wavevectors=transverse_wavevectors,
            expansion=expansion,
            brillouin_grid_axes=(0, 1),
        )
        kx = unflattened_transverse_wavevectors[..., 0]
        ky = unflattened_transverse_wavevectors[..., 1]
        self.assertEqual(kx.ndim, 2)
        dkx = kx[1:, :] - kx[:-1, :]
        dky = ky[:, 1:] - ky[:, :-1]
        # The wavevectors should be monotonically increasing or decreasing,
        # depending upon the choice of basis vectors.
        self.assertTrue(onp.all(dkx > 0) or onp.all(dkx < 0))
        self.assertTrue(onp.all(dky > 0) or onp.all(dky < 0))<|MERGE_RESOLUTION|>--- conflicted
+++ resolved
@@ -11,12 +11,7 @@
 import numpy as onp
 import parameterized
 
-<<<<<<< HEAD
-from fmmax import basis, farfield, fields, fmm, layer, scattering, sources
-=======
-from fmmax import (basis, farfield, fields, fmm, layer, scattering, sources,
-                   utils)
->>>>>>> 4e9a4bf7
+from fmmax import basis, farfield, fields, fmm, layer, scattering, sources, utils
 
 
 class FarfieldProfileTest(unittest.TestCase):
